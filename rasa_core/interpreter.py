--- conflicted
+++ resolved
@@ -12,10 +12,7 @@
 from builtins import str
 from typing import Text, List, Dict, Any
 
-<<<<<<< HEAD
-=======
 from rasa_core import constants
->>>>>>> 1e00dae2
 from rasa_core.utils import EndpointConfig
 
 logger = logging.getLogger(__name__)
@@ -168,21 +165,14 @@
 class RasaNLUHttpInterpreter(NaturalLanguageInterpreter):
     def __init__(self, model_name=None, endpoint=None, project_name='default'):
         # type: (Text, EndpointConfig, Text) -> None
-<<<<<<< HEAD
-=======
-
->>>>>>> 1e00dae2
+
         self.model_name = model_name
         self.project_name = project_name
 
         if endpoint:
             self.endpoint = endpoint
         else:
-<<<<<<< HEAD
-            self.endpoint = EndpointConfig('http://localhost:5000')
-=======
             self.endpoint = EndpointConfig(constants.DEFAULT_SERVER_URL)
->>>>>>> 1e00dae2
 
     def parse(self, text):
         """Parse a text message.
