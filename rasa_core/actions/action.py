import logging
import typing
from typing import List, Text, Optional, Dict, Any

import requests

from rasa_core import events
from rasa_core.constants import (
    DOCS_BASE_URL,
    DEFAULT_REQUEST_TIMEOUT,
    REQUESTED_SLOT, FALLBACK_SCORE, USER_INTENT_CONFIRM, USER_INTENT_DENY)
from rasa_core.events import (UserUtteranceReverted, UserUttered,
                              ActionExecuted, Event)
from rasa_core.utils import EndpointConfig

if typing.TYPE_CHECKING:
    from rasa_core.trackers import DialogueStateTracker
    from rasa_core.dispatcher import Dispatcher
    from rasa_core.domain import Domain

logger = logging.getLogger(__name__)

ACTION_LISTEN_NAME = "action_listen"

ACTION_RESTART_NAME = "action_restart"

ACTION_DEFAULT_FALLBACK_NAME = "action_default_fallback"

ACTION_DEACTIVATE_FORM_NAME = "action_deactivate_form"

ACTION_REVERT_FALLBACK_EVENTS_NAME = 'action_revert_fallback_events'

ACTION_DEFAULT_ASK_CONFIRMATION_NAME = 'action_default_ask_confirmation'

ACTION_DEFAULT_ASK_CLARIFICATION_NAME = 'action_default_ask_clarification'


def default_actions() -> List['Action']:
    """List default actions."""
    return [ActionListen(), ActionRestart(),
            ActionDefaultFallback(), ActionDeactivateForm(),
            ActionRevertFallbackEvents(), ActionDefaultAskConfirmation(),
            ActionDefaultAskClarification()]


def default_action_names() -> List[Text]:
    """List default action names."""
    return [a.name() for a in default_actions()]


def combine_user_with_default_actions(user_actions):
    # remove all user actions that overwrite default actions
    # this logic is a bit reversed, you'd think that we should remove
    # the action name from the default action names if the user overwrites
    # the action, but there are some locations in the code where we
    # implicitly assume that e.g. "action_listen" is always at location
    # 0 in this array. to keep it that way, we remove the duplicate
    # action names from the users list instead of the defaults
    unique_user_actions = [a
                           for a in user_actions
                           if a not in default_action_names()]
    return default_action_names() + unique_user_actions


def ensure_action_name_uniqueness(action_names: List[Text]) -> None:
    """Check and raise an exception if there are two actions with same name."""

    unique_action_names = set()  # used to collect unique action names
    for a in action_names:
        if a in unique_action_names:
            raise ValueError(
                "Action names are not unique! Found two actions with name"
                " '{}'. Either rename or remove one of them.".format(a))
        else:
            unique_action_names.add(a)


def action_from_name(name: Text, action_endpoint: Optional[EndpointConfig],
                     user_actions: List[Text]) -> 'Action':
    """Return an action instance for the name."""

    defaults = {a.name(): a for a in default_actions()}

    if name in defaults and name not in user_actions:
        return defaults.get(name)
    elif name.startswith("utter_"):
        return UtterAction(name)
    else:
        return RemoteAction(name, action_endpoint)


def actions_from_names(action_names: List[Text],
                       action_endpoint: Optional[EndpointConfig],
                       user_actions: List[Text]) -> List['Action']:
    """Converts the names of actions into class instances."""

    return [action_from_name(name, action_endpoint, user_actions)
            for name in action_names]


class Action(object):
    """Next action to be taken in response to a dialogue state."""

    def name(self) -> Text:
        """Unique identifier of this simple action."""

        raise NotImplementedError

    def run(self, dispatcher: 'Dispatcher', tracker: 'DialogueStateTracker',
            domain: 'Domain') -> List['Event']:
        """
        Execute the side effects of this action.

        Args:
            dispatcher (Dispatcher): the dispatcher which is used to send
                messages back to the user. Use ``dispatcher.utter_message()``
                or any other :class:`rasa_core.dispatcher.Dispatcher` method.
            tracker (DialogueStateTracker): the state tracker for the current
                user. You can access slot values using
                ``tracker.get_slot(slot_name)`` and the most recent user
                message is ``tracker.latest_message.text``.
            domain (Domain): the bot's domain

        Returns:
            List[Event]: A list of :class:`rasa_core.events.Event` instances
        """

        raise NotImplementedError

    def __str__(self) -> Text:
        return "Action('{}')".format(self.name())


class UtterAction(Action):
    """An action which only effect is to utter a template when it is run.

    Both, name and utter template, need to be specified using
    the `name` method."""

    def __init__(self, name):
        self._name = name

    def run(self, dispatcher, tracker, domain):
        """Simple run implementation uttering a (hopefully defined) template."""

        dispatcher.utter_template(self.name(),
                                  tracker)
        return []

    def name(self) -> Text:
        return self._name

    def __str__(self) -> Text:
        return "UtterAction('{}')".format(self.name())


class ActionListen(Action):
    """The first action in any turn - bot waits for a user message.

    The bot should stop taking further actions and wait for the user to say
    something."""

    def name(self) -> Text:
        return ACTION_LISTEN_NAME

    def run(self, dispatcher, tracker, domain):
        return []


class ActionRestart(Action):
    """Resets the tracker to its initial state.

    Utters the restart template if available."""

    def name(self) -> Text:
        return ACTION_RESTART_NAME

    def run(self, dispatcher, tracker, domain):
        from rasa_core.events import Restarted

        # only utter the template if it is available
        dispatcher.utter_template("utter_restart", tracker,
                                  silent_fail=True)
        return [Restarted()]


class ActionDefaultFallback(Action):
    """Executes the fallback action and goes back to the previous state
    of the dialogue"""

    def name(self) -> Text:
        return ACTION_DEFAULT_FALLBACK_NAME

    def run(self, dispatcher, tracker, domain):
        from rasa_core.events import UserUtteranceReverted

        dispatcher.utter_template("utter_default", tracker,
                                  silent_fail=True)

        return [UserUtteranceReverted()]


class ActionDeactivateForm(Action):
    """Deactivates a form"""

    def name(self) -> Text:
        return ACTION_DEACTIVATE_FORM_NAME

    def run(self, dispatcher, tracker, domain):
        from rasa_core.events import Form, SlotSet
        return [Form(None), SlotSet(REQUESTED_SLOT, None)]


class RemoteAction(Action):
    def __init__(self, name: Text,
                 action_endpoint: Optional[EndpointConfig]) -> None:

        self._name = name
        self.action_endpoint = action_endpoint

    def _action_call_format(self, tracker: 'DialogueStateTracker',
                            domain: 'Domain') -> Dict[Text, Any]:
        """Create the request json send to the action server."""
        from rasa_core.trackers import EventVerbosity

        tracker_state = tracker.current_state(EventVerbosity.ALL)

        return {
            "next_action": self._name,
            "sender_id": tracker.sender_id,
            "tracker": tracker_state,
            "domain": domain.as_dict()
        }

    @staticmethod
    def action_response_format_spec():
        """Expected response schema for an Action endpoint.

        Used for validation of the response returned from the
        Action endpoint."""
        return {
            "type": "object",
            "properties": {
                "events": {
                    "type": "array",
                    "items": {
                        "type": "object",
                        "properties": {
                            "event": {"type": "string"}
                        }
                    }

                },
                "responses": {
                    "type": "array",
                    "items": {
                        "type": "object",
                    }
                }
            },
        }

    def _validate_action_result(self, result):
        from jsonschema import validate
        from jsonschema import ValidationError

        try:
            validate(result, self.action_response_format_spec())
            return True
        except ValidationError as e:
            e.message += (
                ". Failed to validate Action server response from API, "
                "make sure your response from the Action endpoint is valid. "
                "For more information about the format visit "
                "{}/customactions/".format(DOCS_BASE_URL))
            raise e

    @staticmethod
    def _utter_responses(responses: List[Dict[Text, Any]],
                         dispatcher: 'Dispatcher',
                         tracker: 'DialogueStateTracker'
                         ) -> None:
        """Use the responses generated by the action endpoint and utter them.

        Uses the normal dispatcher to utter the responses from the action
        endpoint."""

        for response in responses:
            if "template" in response:
                kwargs = response.copy()
                del kwargs["template"]
                draft = dispatcher.nlg.generate(
                    response["template"],
                    tracker,
                    dispatcher.output_channel.name(),
                    **kwargs)
                if not draft:
                    continue

                del response["template"]
            else:
                draft = {}

            if "buttons" in response:
                if "buttons" not in draft:
                    draft["buttons"] = []
                draft["buttons"].extend(response["buttons"])
                del response["buttons"]

            draft.update(response)
            dispatcher.utter_response(draft)

    def run(self, dispatcher, tracker, domain):
        json = self._action_call_format(tracker, domain)

        if not self.action_endpoint:
            raise Exception("The model predicted the custom action '{}' "
                            "but you didn't configure an endpoint to "
                            "run this custom action. Please take a look at "
                            "the docs and set an endpoint configuration. "
                            "{}/customactions/"
                            "".format(self.name(), DOCS_BASE_URL))

        try:
            logger.debug("Calling action endpoint to run action '{}'."
                         "".format(self.name()))
            response = self.action_endpoint.request(
                json=json, method="post", timeout=DEFAULT_REQUEST_TIMEOUT)

            if response.status_code == 400:
                response_data = response.json()
                exception = ActionExecutionRejection(
                    response_data["action_name"],
                    response_data.get("error")
                )
                logger.debug(exception.message)
                raise exception

            response.raise_for_status()
            response_data = response.json()
            self._validate_action_result(response_data)
        except requests.exceptions.ConnectionError as e:

            logger.error("Failed to run custom action '{}'. Couldn't connect "
                         "to the server at '{}'. Is the server running? "
                         "Error: {}".format(self.name(),
                                            self.action_endpoint.url,
                                            e))
            raise Exception("Failed to execute custom action.")
        except requests.exceptions.HTTPError as e:

            logger.error("Failed to run custom action '{}'. Action server "
                         "responded with a non 200 status code of {}. "
                         "Make sure your action server properly runs actions "
                         "and returns a 200 once the action is executed. "
                         "Error: {}".format(self.name(),
                                            e.response.status_code,
                                            e))
            raise Exception("Failed to execute custom action.")

        events_json = response_data.get("events", [])
        responses = response_data.get("responses", [])

        self._utter_responses(responses, dispatcher, tracker)

        evts = events.deserialise_events(events_json)

        return evts

    def name(self) -> Text:
        return self._name


class ActionExecutionRejection(Exception):
    """Raising this exception will allow other policies
        to predict a different action"""

    def __init__(self, action_name, message=None):
        self.action_name = action_name
        self.message = (message or
                        "Custom action '{}' rejected to run"
                        "".format(action_name))

    def __str__(self):
        return self.message


class ActionRevertFallbackEvents(Action):
    """Reverts events which were done during the `TwoStageFallbackPolicy`.

<<<<<<< HEAD
       This reverts user messages and bot utterances done during a fallback.
       By doing so it is not necessary to
=======
       This reverts user messages and bot utterances done during a fallback
       of the `TwoStageFallbackPolicy`. By doing so it is not necessary to
>>>>>>> 71c5f234
       write custom stories for the different paths, but only of the happy
       path.
    """

    def name(self) -> Text:
        return ACTION_REVERT_FALLBACK_EVENTS_NAME

    def run(self, dispatcher: 'Dispatcher', tracker: 'DialogueStateTracker',
            domain: 'Domain') -> List[Event]:
        from rasa_core.policies.two_stage_fallback import (has_user_clarified,
                                                           has_user_confirmed)
        import copy

        last_user_event = tracker.latest_message.intent.get('name')
        revert_events = []

        # User confirmed
        if has_user_confirmed(last_user_event, tracker):
            revert_events = _revert_confirmation_events()

            last_user_event = tracker.get_last_event_for(UserUttered, skip=1)
            last_user_event = copy.deepcopy(last_user_event)
            last_user_event.parse_data['intent']['confidence'] = FALLBACK_SCORE

            # User confirms clarification
            clarification = tracker.last_executed_action_has(
                name=ACTION_DEFAULT_ASK_CLARIFICATION_NAME,
                skip=1)
            if clarification:
                revert_events += _revert_clarification_events(last_user_event)
            else:
                revert_events += [last_user_event]
        # User clarified
        elif has_user_clarified(tracker):
            last_user_event = tracker.get_last_event_for(UserUttered)
            revert_events = _revert_clarification_events(last_user_event)
        # User clarified instead of confirmation
        elif tracker.last_executed_action_has(
                ACTION_DEFAULT_ASK_CONFIRMATION_NAME):
            last_user_event = tracker.get_last_event_for(UserUttered)
            revert_events = _revert_confirmation_events() + [last_user_event]

        return revert_events


def _revert_clarification_events(last_intent: UserUttered) -> List[Event]:
    return [UserUtteranceReverted(),  # remove clarification
            # remove feedback and clarification request
            UserUtteranceReverted(),
            # remove confirmation request and false intent
            UserUtteranceReverted(),
            # replace action with action listen
            ActionExecuted(action_name=ACTION_LISTEN_NAME),
            last_intent,  # add right intent
            ]


def _revert_confirmation_events() -> List[Event]:
    return [UserUtteranceReverted(),  # revert confirmation and request
            # revert original intent (has to be re-added later)
            UserUtteranceReverted(),
            # add action listen intent
            ActionExecuted(action_name=ACTION_LISTEN_NAME)]


class ActionDefaultAskConfirmation(Action):
    """Default implementation which asks the user to confirm his intent.

       It is suggested to overwrite this default action with a custom action
       to have nicer prompts for the confirmations.
    """

    def name(self) -> Text:
        return ACTION_DEFAULT_ASK_CONFIRMATION_NAME

    def run(self, dispatcher: 'Dispatcher', tracker: 'DialogueStateTracker',
            domain: 'Domain') -> List[Event]:
        intent_to_confirm = tracker.latest_message.intent.get('name')
        confirmation_message = "Did you mean '{}'?".format(intent_to_confirm)

        dispatcher.utter_button_message(text=confirmation_message,
                                        buttons=[{'title': 'Yes',
                                                  'payload': '/{}'.format(
                                                      USER_INTENT_CONFIRM)},
                                                 {'title': 'No',
                                                  'payload': '/{}'.format(
                                                      USER_INTENT_DENY)}])

        return []


class ActionDefaultAskClarification(Action):
    """Default implementation which asks the user to clarify his intent."""

    def name(self) -> Text:
        return ACTION_DEFAULT_ASK_CLARIFICATION_NAME

    def run(self, dispatcher: 'Dispatcher', tracker: 'DialogueStateTracker',
            domain: 'Domain') -> List[Event]:
        dispatcher.utter_template("utter_ask_clarification", tracker,
                                  silent_fail=True)

        return []<|MERGE_RESOLUTION|>--- conflicted
+++ resolved
@@ -388,13 +388,8 @@
 class ActionRevertFallbackEvents(Action):
     """Reverts events which were done during the `TwoStageFallbackPolicy`.
 
-<<<<<<< HEAD
-       This reverts user messages and bot utterances done during a fallback.
-       By doing so it is not necessary to
-=======
        This reverts user messages and bot utterances done during a fallback
        of the `TwoStageFallbackPolicy`. By doing so it is not necessary to
->>>>>>> 71c5f234
        write custom stories for the different paths, but only of the happy
        path.
     """
