<<<<<<< HEAD
from __future__ import unicode_literals
from __future__ import print_function
from __future__ import division
from __future__ import absolute_import

__version__ = '0.14.3'
=======
__version__ = '0.15.0a1'
>>>>>>> 0b6c5157
<|MERGE_RESOLUTION|>--- conflicted
+++ resolved
@@ -1,10 +1 @@
-<<<<<<< HEAD
-from __future__ import unicode_literals
-from __future__ import print_function
-from __future__ import division
-from __future__ import absolute_import
-
-__version__ = '0.14.3'
-=======
-__version__ = '0.15.0a1'
->>>>>>> 0b6c5157
+__version__ = '0.15.0a1'