import logging

import pytest
from rasa.nlu import data_router, config
from rasa.nlu.components import ComponentBuilder
from rasa.nlu.model import Trainer
from rasa.nlu import training_data
from rasa.nlu.config import RasaNLUModelConfig

logging.basicConfig(level="DEBUG")

CONFIG_DEFAULTS_PATH = "sample_configs/config_defaults.yml"

DEFAULT_DATA_PATH = "data/examples/rasa/demo-rasa.json"

TEST_MODEL_PATH = "test_models/test_model_spacy_sklearn"

TEST_PROJECTS_PATH = "test_projects"
# see `rasa.nlu.data_router` for details. avoids deadlock in
# `deferred_from_future` function during tests
data_router.DEFERRED_RUN_IN_REACTOR_THREAD = False


@pytest.fixture(scope="session")
def component_builder():
    return ComponentBuilder()


@pytest.fixture(scope="session")
def spacy_nlp(component_builder, default_config):
    spacy_nlp_config = {"name": "SpacyNLP"}
    return component_builder.create_component(spacy_nlp_config, default_config).nlp


@pytest.fixture(scope="session")
def ner_crf_pos_feature_config():
    return {
        "features": [
            ["low", "title", "upper", "pos", "pos2"],
            [
                "bias",
                "low",
                "suffix3",
                "suffix2",
                "upper",
                "title",
                "digit",
                "pos",
                "pos2",
                "pattern",
            ],
            ["low", "title", "upper", "pos", "pos2"],
        ]
    }


@pytest.fixture(scope="session")
def mitie_feature_extractor(component_builder, default_config):
    mitie_nlp_config = {"name": "MitieNLP"}
    return component_builder.create_component(
        mitie_nlp_config, default_config
    ).extractor


@pytest.fixture(scope="session")
def default_config():
    return config.load(CONFIG_DEFAULTS_PATH)


@pytest.fixture(scope="session")
def trained_nlu_model():
    cfg = RasaNLUModelConfig({"pipeline": "keyword"})
    trainer = Trainer(cfg)
    td = training_data.load_data(DEFAULT_DATA_PATH)

    trainer.train(td)
<<<<<<< HEAD
    trainer.persist("test_models")

    model_dir_list = os.listdir(TEST_MODEL_PATH)

    # directory name of latest model
    model_dir = sorted(model_dir_list)[-1]

    # path of that directory
    model_path = os.path.join(TEST_MODEL_PATH, model_dir)

    zip_path = zip_folder(model_path)
=======
    model_path = trainer.persist("test_models", project_name="test_model_keyword")
>>>>>>> 9a8d8c09

    return model_path<|MERGE_RESOLUTION|>--- conflicted
+++ resolved
@@ -1,6 +1,11 @@
 import logging
+import os
+import shutil
 
 import pytest
+
+from rasa import data, model
+from rasa.cli.utils import create_output_path
 from rasa.nlu import data_router, config
 from rasa.nlu.components import ComponentBuilder
 from rasa.nlu.model import Trainer
@@ -11,11 +16,16 @@
 
 CONFIG_DEFAULTS_PATH = "sample_configs/config_defaults.yml"
 
+NLU_DEFAULT_CONFIG_PATH = "sample_configs/config_pretrained_embeddings_mitie.yml"
+
 DEFAULT_DATA_PATH = "data/examples/rasa/demo-rasa.json"
 
-TEST_MODEL_PATH = "test_models/test_model_spacy_sklearn"
+NLU_MODEL_NAME = "nlu_model.tar.gz"
 
-TEST_PROJECTS_PATH = "test_projects"
+TEST_MODEL_DIR = "test_models"
+
+NLU_MODEL_PATH = os.path.join(TEST_MODEL_DIR, "nlu")
+
 # see `rasa.nlu.data_router` for details. avoids deadlock in
 # `deferred_from_future` function during tests
 data_router.DEFERRED_RUN_IN_REACTOR_THREAD = False
@@ -74,20 +84,22 @@
     td = training_data.load_data(DEFAULT_DATA_PATH)
 
     trainer.train(td)
-<<<<<<< HEAD
-    trainer.persist("test_models")
 
-    model_dir_list = os.listdir(TEST_MODEL_PATH)
+    model_path = trainer.persist(NLU_MODEL_PATH)
 
-    # directory name of latest model
-    model_dir = sorted(model_dir_list)[-1]
+    nlu_data = data.get_nlu_directory(DEFAULT_DATA_PATH)
+    output_path = os.path.join(NLU_MODEL_PATH, NLU_MODEL_NAME)
+    new_fingerprint = model.model_fingerprint(
+        NLU_DEFAULT_CONFIG_PATH, nlu_data=nlu_data
+    )
+    model.create_package_rasa(model_path, output_path, new_fingerprint)
 
-    # path of that directory
-    model_path = os.path.join(TEST_MODEL_PATH, model_dir)
+    model_path = trainer.persist(NLU_MODEL_PATH)
 
-    zip_path = zip_folder(model_path)
-=======
-    model_path = trainer.persist("test_models", project_name="test_model_keyword")
->>>>>>> 9a8d8c09
+    yield model_path
 
-    return model_path+    if os.path.exists(NLU_MODEL_PATH):
+        shutil.rmtree(NLU_MODEL_PATH)
+
+    if os.path.exists(output_path):
+        shutil.rmtree(output_path)