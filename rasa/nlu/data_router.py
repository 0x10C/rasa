--- conflicted
+++ resolved
@@ -1,8 +1,4 @@
 import asyncio
-<<<<<<< HEAD
-=======
-
->>>>>>> 6718392a
 import datetime
 import logging
 import multiprocessing
@@ -11,24 +7,15 @@
 from concurrent.futures import ProcessPoolExecutor
 from typing import Any, Dict, List, Optional, Text
 
-<<<<<<< HEAD
 from rasa import model
 from rasa.model import get_latest_model
-=======
->>>>>>> 6718392a
+
 from rasa.nlu import config, utils
 from rasa.nlu.components import ComponentBuilder
 from rasa.nlu.config import RasaNLUModelConfig
 from rasa.nlu.emulators import NoEmulator
 from rasa.nlu.test import run_evaluation
 from rasa.nlu.model import InvalidProjectError, Interpreter, Metadata
-from rasa.nlu.project import (
-    Project,
-    STATUS_FAILED,
-    STATUS_READY,
-    STATUS_TRAINING,
-    load_from_server,
-)
 from rasa.nlu.train import do_train_in_worker
 
 logger = logging.getLogger(__name__)
@@ -62,21 +49,9 @@
 
 
 class DataRouter(object):
-<<<<<<< HEAD
-    def __init__(self,
-                 model_dir=None,
-                 max_training_processes=1,
-                 response_log=None,
-                 emulation_mode=None,
-                 remote_storage=None,
-                 component_builder=None,
-                 model_server=None,
-                 wait_time_between_pulls=None):
-
-=======
     def __init__(
         self,
-        project_dir=None,
+        model_dir=None,
         max_training_processes=1,
         response_log=None,
         emulation_mode=None,
@@ -85,7 +60,7 @@
         model_server=None,
         wait_time_between_pulls=None,
     ):
->>>>>>> 6718392a
+
         self._training_processes = max(max_training_processes, 1)
         self._current_training_processes = 0
         self.responses = self._create_query_logger(response_log)
@@ -107,14 +82,7 @@
         loop = asyncio.get_event_loop()
         if loop.is_closed():
             loop = asyncio.new_event_loop()
-<<<<<<< HEAD
-        loop.run_until_complete(
-            self._load_model(self.model_dir))
-=======
-        self.project_store = loop.run_until_complete(
-            self._create_project_store(self.project_dir)
-        )
->>>>>>> 6718392a
+        loop.run_until_complete(self._load_model(self.model_dir))
         loop.close()
 
         # tensorflow sessions are not fork-safe,
@@ -161,64 +129,19 @@
             )
             return None
 
-    async def _load_model(
-            self,
-            model_dir: Text
-    ):
+    async def _load_model(self, model_dir: Text):
         if model_dir is None:
             logger.info("Starting NLU server without any model.")
             return
 
-<<<<<<< HEAD
         if os.path.exists(model_dir):
             self.model_name, self.interpreter = self._load_local_model(model_dir)
-=======
-    async def _create_project_store(self, project_dir: Text) -> Dict[Text, Any]:
-        default_project = RasaNLUModelConfig.DEFAULT_PROJECT_NAME
->>>>>>> 6718392a
 
         elif self.model_server is not None:
             self.model_name, self.interpreter = self._load_from_server()
 
-<<<<<<< HEAD
         elif self.remote_storage is not None:
             self.model_name, self.interpreter = self._load_from_remote_storage()
-=======
-        project_store = {}
-
-        if self.model_server is not None:
-            project_store[default_project] = await load_from_server(
-                self.component_builder,
-                default_project,
-                self.project_dir,
-                self.remote_storage,
-                self.model_server,
-                self.wait_time_between_pulls,
-            )
-        else:
-            for project in projects:
-                project_store[project] = Project(
-                    self.component_builder,
-                    project,
-                    self.project_dir,
-                    self.remote_storage,
-                )
-
-            if not project_store:
-                project_store[default_project] = Project(
-                    project=default_project,
-                    project_dir=self.project_dir,
-                    remote_storage=self.remote_storage,
-                )
-
-        return project_store
-
-    def _pre_load(self, projects: List[Text]) -> None:
-        logger.debug("loading %s", projects)
-        for project in self.project_store:
-            if project in projects:
-                self.project_store[project].load_model()
->>>>>>> 6718392a
 
     def _list_projects_in_cloud(self) -> List[Text]:
         # noinspection PyBroadException
@@ -261,19 +184,6 @@
         else:
             raise ValueError("unknown mode : {0}".format(mode))
 
-<<<<<<< HEAD
-=======
-    @staticmethod
-    def _tf_in_pipeline(model_config: RasaNLUModelConfig) -> bool:
-        from rasa.nlu.classifiers.embedding_intent_classifier import (
-            EmbeddingIntentClassifier,
-        )
-
-        return any(
-            EmbeddingIntentClassifier.name in c.values() for c in model_config.pipeline
-        )
-
->>>>>>> 6718392a
     def extract(self, data: Dict[Text, Any]) -> Dict[Text, Any]:
         return self.emulator.normalise_request_json(data)
 
@@ -284,50 +194,19 @@
             raise InvalidProjectError("No model loaded.")
 
         if model is not None and model != self.model_name:
-            logger.warning("The given model '{}' is not loaded. Currently, the model "
-                           "'{}' is loaded".format(model, self.model_name))
+            logger.warning(
+                "The given model '{}' is not loaded. Currently, the model "
+                "'{}' is loaded".format(model, self.model_name)
+            )
             raise InvalidProjectError("No model loaded with name '{}'.".format(model))
 
-<<<<<<< HEAD
-        response = self.interpreter.parse(data['text'], data.get('time'))
-        response['model'] = self.model_name
+        response = self.interpreter.parse(data["text"], data.get("time"))
+        response["model"] = self.model_name
 
         if self.responses:
-            self.responses.info('', user_input=response,
-                                model=response.get('model'))
+            self.responses.info("", user_input=response, model=response.get("model"))
 
         return self._format_response(response)
-=======
-            if project not in projects:
-                raise InvalidProjectError(
-                    "No project found with name '{}'.".format(project)
-                )
-            else:
-                try:
-                    self.project_store[project] = Project(
-                        self.component_builder,
-                        project,
-                        self.project_dir,
-                        self.remote_storage,
-                    )
-                except Exception as e:
-                    raise InvalidProjectError(
-                        "Unable to load project '{}'. Error: {}".format(project, e)
-                    )
-
-        time = data.get("time")
-        response = self.project_store[project].parse(data["text"], time, model)
-
-        if self.responses:
-            self.responses.info(response)
-
-        return self.format_response(response)
-
-    @staticmethod
-    def _list_projects(path: Text) -> List[Text]:
-        """List the projects in the path, ignoring hidden directories."""
-        return [os.path.basename(fn) for fn in utils.list_subdirectories(path)]
->>>>>>> 6718392a
 
     def _format_response(self, data: Dict[Text, Any]) -> Dict[Text, Any]:
         return self.emulator.normalise_response_json(data)
@@ -340,155 +219,68 @@
         return {
             "max_training_processes": self._training_processes,
             "current_training_processes": self._current_training_processes,
-<<<<<<< HEAD
             "loaded_model": self.model_name,
-        }
-
-    async def start_train_process(self,
-                                  data_file: Text,
-                                  train_config: RasaNLUModelConfig,
-                                  model_name: Optional[Text] = None
-                                  ):
-=======
-            "available_projects": {
-                name: project.as_dict() for name, project in self.project_store.items()
-            },
         }
 
     async def start_train_process(
         self,
         data_file: Text,
-        project: Text,
         train_config: RasaNLUModelConfig,
         model_name: Optional[Text] = None,
     ):
->>>>>>> 6718392a
         """Start a model training."""
         if self._training_processes <= self._current_training_processes:
             raise MaxTrainingError
 
-<<<<<<< HEAD
-=======
-        if project in self.project_store:
-            self.project_store[project].status = STATUS_TRAINING
-        elif project not in self.project_store:
-            self.project_store[project] = Project(
-                self.component_builder, project, self.project_dir, self.remote_storage
-            )
-            self.project_store[project].status = STATUS_TRAINING
-
->>>>>>> 6718392a
         loop = asyncio.get_event_loop()
 
         logger.debug("New training queued")
 
         self._current_training_processes += 1
 
-<<<<<<< HEAD
-        task = loop.run_in_executor(self.pool,
-                                    do_train_in_worker,
-                                    train_config,
-                                    data_file,
-                                    self.model_dir,
-                                    model_name,
-                                    self.remote_storage)
-
-        try:
-            return await task
-        except Exception as e:
-            logger.warning(e)
-
-=======
         task = loop.run_in_executor(
             self.pool,
             do_train_in_worker,
             train_config,
             data_file,
-            self.project_dir,
-            project,
+            self.model_dir,
             model_name,
             self.remote_storage,
         )
 
         try:
-            model_path = await task
-            model_dir = os.path.basename(os.path.normpath(model_path))
-            self.project_store[project].update(model_dir)
-
-            if (
-                self.project_store[project].current_training_processes == 1
-                and self.project_store[project].status == STATUS_TRAINING
-            ):
-                self.project_store[project].status = STATUS_READY
-            return model_path
+            return await task
         except Exception as e:
             logger.warning(e)
-            self.project_store[project].status = STATUS_FAILED
-            self.project_store[project].error_message = str(e)
->>>>>>> 6718392a
-            raise
         finally:
             self._current_training_processes -= 1
 
     # noinspection PyProtectedMember
-<<<<<<< HEAD
     def evaluate(self, data: Text, model: Optional[Text] = None) -> Dict[Text, Any]:
-=======
-    async def evaluate(
-        self, data: Text, project: Optional[Text] = None, model: Optional[Text] = None
-    ) -> Dict[Text, Any]:
-
->>>>>>> 6718392a
         """Perform a model evaluation."""
         if self.interpreter is None:
             raise InvalidProjectError("No model loaded.".format(model))
 
         if model is not None and model != self.model_name:
-            logger.warning("The given model '{}' is not loaded. Currently, the model "
-                           "'{}' is loaded".format(model, self.model_name))
+            logger.warning(
+                "The given model '{}' is not loaded. Currently, the model "
+                "'{}' is loaded".format(model, self.model_name)
+            )
             raise InvalidProjectError("No model loaded with name '{}'.".format(model))
 
-<<<<<<< HEAD
         file_name = utils.create_temporary_file(data, "_training_data")
 
         return run_evaluation(
-            data_path=file_name,
-            model=self.interpreter,
-            errors_filename=None
+            data_path=file_name, model=self.interpreter, errors_filename=None
         )
 
     def unload_model(self, model: Text):
-=======
-        if project not in self.project_store:
-            raise InvalidProjectError("Project {} could not be found".format(project))
-
-        model_name = self.project_store[project]._dynamic_load_model(model)
-
-        self.project_store[project]._loader_lock.acquire()
-        try:
-            if not self.project_store[project]._models.get(model_name):
-                interpreter = self.project_store[project]._interpreter_for_model(
-                    model_name
-                )
-                self.project_store[project]._models[model_name] = interpreter
-        finally:
-            self.project_store[project]._loader_lock.release()
-
-        return run_evaluation(
-            data_path=file_name,
-            model=self.project_store[project]._models[model_name],
-            errors_filename=None,
-        )
-
-    async def unload_model(
-        self, project: Optional[Text], model: Text
-    ) -> Dict[Text, Any]:
-
->>>>>>> 6718392a
         """Unload a model from server memory."""
         if model is not None and model != self.model_name:
-            logger.warning("The passed model '{}' is currently not loaded. Currently, "
-                           "the model '{}' is loaded.".format(model, self.model_name))
+            logger.warning(
+                "The passed model '{}' is currently not loaded. Currently, "
+                "the model '{}' is loaded.".format(model, self.model_name)
+            )
             raise InvalidProjectError("No model loaded with name '{}'.".format(model))
 
         self.model_name = None
@@ -519,7 +311,6 @@
         else:
             model_archive = get_latest_model(model_dir)
 
-<<<<<<< HEAD
         if model_archive is None:
             logger.warning("Could not load local model in '{}'".format(model_dir))
             return None, None
@@ -533,18 +324,4 @@
         model_name = os.path.basename(model_archive)
         interpreter = self._interpreter_for_model(model_path)
 
-        return model_name, interpreter
-=======
-        if project is None:
-            raise InvalidProjectError("No project specified")
-        elif project not in self.project_store:
-            raise InvalidProjectError("Project {} could not be found".format(project))
-
-        try:
-            unloaded_model = self.project_store[project].unload(model)
-            return unloaded_model
-        except KeyError:
-            raise InvalidProjectError(
-                "Failed to unload model {} for project {}.".format(model, project)
-            )
->>>>>>> 6718392a
+        return model_name, interpreter